<!DOCTYPE html>
<html>
  <head>
    <title>Numerical computing with functions &raquo; Chebfun</title>
    <meta name="viewport" content="width=device-width, initial-scale=1.0">
    <meta charset="utf-8">
    <link rel="shortcut icon" href="favicon.ico" />

    <!-- Bootstrap -->
    <link href="/css/bootstrap.min.css" rel="stylesheet"><!--  media="screen" -->
    <link href="/css/normalize.min.css" rel="stylesheet"><!--  media="screen" -->
    <link href="/css/chebsite.css" rel="stylesheet"><!--  media="screen" -->
    <link href="/css/tomorrow.css" rel="stylesheet"><!--  media="screen" -->
    <link href="/css/flexslider.css" rel="stylesheet"><!--  media="screen" -->

    <link href='http://fonts.googleapis.com/css?family=Ubuntu+Mono:400,700,400italic' rel='stylesheet' type='text/css'>
    <!-- HTML5 Shim and Respond.js IE8 support of HTML5 elements and media queries -->
    <!-- WARNING: Respond.js doesn't work if you view the page via file:// -->
    <!--[if lt IE 9]>
      <script src="https://oss.maxcdn.com/libs/html5shiv/3.7.0/html5shiv.js"></script>
      <script src="https://oss.maxcdn.com/libs/respond.js/1.3.0/respond.min.js"></script>
    <![endif]-->
<script>
  (function(i,s,o,g,r,a,m){i['GoogleAnalyticsObject']=r;i[r]=i[r]||function(){
  (i[r].q=i[r].q||[]).push(arguments)},i[r].l=1*new Date();a=s.createElement(o),
  m=s.getElementsByTagName(o)[0];a.async=1;a.src=g;m.parentNode.insertBefore(a,m)
  })(window,document,'script','//www.google-analytics.com/analytics.js','ga');
  ga('create', 'UA-4297200-10', 'chebfun.org');
  ga('require', 'displayfeatures');
  ga('send', 'pageview');
</script>  </head>
  <body>
    <!-- Fixed navbar -->
    <div id='navbar' class="navbar navbar-default navbar-fixed-top">
      <div class="container nav">
        <div class="navbar-header">
          <button type="button" class="navbar-toggle" data-toggle="collapse" data-target=".navbar-collapse"><span class="icon-bar"></span><span class="icon-bar"></span><span class="icon-bar"></span></button>
          <a id="logo" href="/"><img src='/images/logo.png' /></a>
        </div>
        <div class="navbar-collapse collapse">
          <ul class="nav navbar-nav navbar-right">
            <li><a href="/about">About</a></li>
            <li><a href="/news">News</a></li>
            <li><a href="/download">Download</a></li>
            <li><a href="/docs">Docs</a></li>
            <li><a href="/examples">Examples</a></li>
            <li><a href="/support">Support</a></li>
            <li><a href="/search"><span class="glyphicon glyphicon-search"></span></a></li>
            <li><a href="http://github.com/chebfun/chebfun"><img id='github-logo' src='/css/github-logo.png'/></a></li>
          </ul>
        </div><!--/.nav-collapse -->
      </div>
    </div>

<div class="page-wrapper homepage">
<!-- 
    <div class='container main detached alert'>
        <p>
        </p>
    </div>
 -->
    <div class='page-header'>
        <h1>Chebfun<span class='sep'>&mdash;</span><span>numerical computing with functions</span></h1>
    </div>

    <div class="container main">
        <div class="row">
            <div class='description col-sm-12'>
                <p>Chebfun is an open-source package for computing
                with functions to 15-digit accuracy. Most Chebfun commands
                are overloads of familiar MATLAB commands &mdash; for
                example <code>sum(f)</code> computes an integral,
                <code>roots(f)</code> finds zeros, and <code>u =
                L\f</code> solves a differential equation.</p>
            </div>
            <div class="links">
                <a href='download' class='download'>DOWNLOAD V5.1</a><span class='sep'></span><a href='//github.com/chebfun/chebfun' class='browse-source'>BROWSE SOURCE</a>
            </div>
        </div>
    </div><!-- div.main -->

    <div class="container flexslider">
      <ul class="slides">
<li>
<div class='codewrap'><pre class='code'><span class='comment'>% Define two functions</span>
f = chebfun(@(x) sin(x.^2)+sin(x).^2, [0,10]);
g = chebfun(@(x) exp(-(x-5).^2/10), [0,10]);
<span class='comment'>% Compute their intersections</span>
rr = roots(f - g);
<span class='comment'>% Plot the functions</span>
plot([f g]), hold on
<span class='comment'>% Plot the intersections</span>
plot(rr, f(rr), 'o')
</pre></div><div class='imagewrap'><img src='demo1.png' /></div>
</li>


<li>
<div class='codewrap'><pre class='code'><span class='comment'>% Airy operator</span>
op = @(x,u) 0.01*diff(u,2) - x.*u;
<span class='comment'>% Create a chebop</span>
L = chebop(op, [-5,5]);
<span class='comment'>% Apply boundary conditions</span>
L.bc = 'dirichlet';
<span class='comment'>% Solve the differential equation</span>
u = L \ 1;
plot(u)
</pre></div><div class='imagewrap'><img src='demo2.png' /></div>
</li>


<li>
<div class='codewrap'><pre class='code'><span class='comment'>% The Dixon-Szego function</span>
f = @(x,y) (4-2.1*x.^2+ x.^4/3).*x.^2 ...
            + x.*y + 4*(y.^2-1).*y.^2;
<span class='comment'>% Create a chebfun2</span>
F = chebfun2(f, [-2,2,-1.25,1.25]);
<span class='comment'>% Find the minimum and mark it</span>
[minf,minx] = min2(F);
contour(F,30), hold on
plot(minx(1),minx(2),'.w')
</pre></div><div class='imagewrap'><img src='demo3.png' /></div>
</li>
      </ul>
    </div>

    <div class="container main detached">

        <div class="row">
            <div class="col-md-12" role="main">
                <h2>Latest news</h2>
                <ol class='news slats'><li>
                        <a href='/news/20150525-minisymposia.html'>
                            <span class='read-more'>read more &raquo;</span>
                            <h3><span class='date'>25 May 2015</span><span class='sep'>/</span>Chebfun minisymposia at Strathclyde and ICIAM</h3>
                            <p class='oneline'>There will be Chebfun minisymposia at the upcoming Biennial Numerical Analysis Conferece in Glasgow and at ICIAM in Beijing.</p>
                        </a>
                    </li><li>
                        <a href='/news/20150428-uwisc-lnt-talk.html'>
                            <span class='read-more'>read more &raquo;</span>
                            <h3><span class='date'>28 April 2015</span><span class='sep'>/</span>Nick Trefethen talk at University of Wisconsin-Madison on May 1, 2015</h3>
                            <p class='oneline'>Nick Trefethen will give a talk on numerical computing with Chebfun at the University of Wisconsin-Madison on May 1, 2015.</p>
                        </a>
                    </li>                </ol>

                <div class="row widgets">
                  <div class="col-sm-4">
                    <a class="widget" href="download">
                      <h3>Download &raquo;<span class="glyphicon glyphicon-download" style='float:right'></span></h3>
                      <p>Chebfun runs in standard MATLAB with no toolboxes required. You'll be up and running in seconds.</p>
                    </a>
                  </div>
                  <div class="col-sm-4">
                    <a class="widget" href="docs/guide">
                      <h3>Get started &raquo;<span class="glyphicon glyphicon-off" style='float:right'></span></h3>
                      <p>Browse the Chebfun Guide, an in-depth introduction to Chebfun's capabilities.</p>
                    </a>
                  </div>
                  <div class="col-sm-4">
                    <a class="widget" href="examples">
                      <h3>View Examples &raquo;<span class="glyphicon glyphicon-th" style='float:right'></span></h3>
                      <p>The gallery contains hundreds of examples of Chebfun's mathematical applications.</p>
                    </a>
                  </div>
                  <!-- 
                  <div class="col col-sm-6 col-md-3">
                    <a class="widget" href="develop">
                      <h3></span>Contribute &raquo;<span class="glyphicon glyphicon-wrench" style='float:right'></span></h3>
                      <p>Chebfun is open-source and hosted on Github. We're always looking for new developers.</p>
                    </a>
                  </div> -->
                </div>

            </div>
        </div>


    <div style="width:100%; height:21px;">
      <div style='float:right; width:80px; height:21px;'>
        <!--<iframe src="http://www.facebook.com/plugins/like.php?href=http://www.chebfun.org&amp;layout=button_count&amp;show_faces=false&amp;width=80&amp;action=like&amp;colorscheme=light" 
        scrolling="no" frameborder="0"  style="border:none; width:95px; height:20px"></iframe>-->
        <iframe src="//www.facebook.com/plugins/like.php?href=https%3A%2F%2Fwww.facebook.com%2Fchebfun&amp;width&amp;layout=button_count&amp;action=like&amp;show_faces=false&amp;share=false&amp;height=21&amp;appId=235786849818106" scrolling="no" frameborder="0" style="border:none; overflow:hidden; height:21px;" allowTransparency="true"></iframe>
      </div>

      <div style='float:right; width:60px; height:20px; margin: 0 15px;'>
        <a href="https://twitter.com/chebfun" class="twitter-follow-button" data-show-count="false" data-show-screen-name="false">Follow</a>
        <script>!function(d,s,id){var js,fjs=d.getElementsByTagName(s)[0],p=/^http:/.test(d.location)?'http':'https';if(!d.getElementById(id)){js=d.createElement(s);js.id=id;js.src=p+'://platform.twitter.com/widgets.js';fjs.parentNode.insertBefore(js,fjs);}}(document, 'script', 'twitter-wjs');</script>
      </div>
    </div>



    </div>

</div>

    <div class="footer">
        <p>&copy; Copyright 2014 the University of Oxford and the Chebfun Developers.</p>
    </div>

    <!-- jQuery (necessary for Bootstrap's JavaScript plugins) -->
    <script type="text/javascript" src="http://code.jquery.com/jquery-1.7.2.min.js"></script>
    <!-- Include all compiled plugins (below), or include individual files as needed -->
    <script type="text/javascript" src="http://cdn.mathjax.org/mathjax/latest/MathJax.js?config=TeX-AMS-MML_HTMLorMML"></script>
    <script src="/js/bootstrap.min.js"></script>
    <script src="https://google-code-prettify.googlecode.com/svn/loader/prettify.js?lang=matlab" type="text/javascript"></script>
    <script type="text/javascript" src="/js/config.js"></script>
    <script type="text/javascript" src="/js/jquery.flexslider-min.js"></script>
  </body>
<<<<<<< HEAD
<!-- Compiled on Monday, 25 May 2015 at 13:41. -->
=======
<!-- Compiled on Monday, 25 May 2015 at 11:04. -->
>>>>>>> e220af05
</html><|MERGE_RESOLUTION|>--- conflicted
+++ resolved
@@ -207,9 +207,5 @@
     <script type="text/javascript" src="/js/config.js"></script>
     <script type="text/javascript" src="/js/jquery.flexslider-min.js"></script>
   </body>
-<<<<<<< HEAD
-<!-- Compiled on Monday, 25 May 2015 at 13:41. -->
-=======
 <!-- Compiled on Monday, 25 May 2015 at 11:04. -->
->>>>>>> e220af05
 </html>