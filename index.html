--- conflicted
+++ resolved
@@ -273,9 +273,5 @@
     <script type="text/javascript" src="/js/config.js"></script>
     <script type="text/javascript" src="/js/jquery.flexslider-min.js"></script>
   </body>
-<<<<<<< HEAD
 <!-- Compiled on Thursday, 11 July 2019 at 12:39. -->
-=======
-<!-- Compiled on Thursday, 11 July 2019 at 12:17. -->
->>>>>>> 6bd8dd24
 </html>